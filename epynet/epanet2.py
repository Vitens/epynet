--- conflicted
+++ resolved
@@ -1,1005 +1,1002 @@
-"""Python EpanetToolkit interface
-
-added function ENsimtime"""
-
-import ctypes
-import platform
-import datetime
-import os
-import warnings
-
-class EPANET2(object):
-
-    def __init__(self):
-        _plat= platform.system()
-        if _plat=='Darwin':
-            dll_path = os.path.join(os.path.dirname(__file__), "lib/libepanet.dylib")
-            self._lib = ctypes.cdll.LoadLibrary(dll_path)
-            ctypes.c_float = ctypes.c_double
-        elif _plat=='Linux':
-            dll_path = os.path.join(os.path.dirname(__file__), "lib/libepanet.so")
-            self._lib = ctypes.CDLL(dll_path)
-        elif _plat=='Windows':
-          try:
-            # if epanet2.dll compiled with __cdecl (as in OpenWaterAnalytics)
-            dll_path = os.path.join(os.path.dirname(__file__), "lib/epanet2.dll")
-            self._lib = ctypes.CDLL(dll_path)
-          except ValueError:
-             # if epanet2.dll compiled with __stdcall (as in EPA original DLL)
-             try:
-               self._lib = ctypes.windll.epanet2
-               self._lib.ENgetversion(ctypes.byref(ctypes.c_int()))
-             except ValueError:
-               raise Exception("epanet2.dll not suitable")
-
-        else:
-          raise Exception('Platform '+ _plat +' unsupported (not yet)')
-
-
-        self._current_simulation_time=  ctypes.c_long()
-
-        self._max_label_len= 32
-        self._err_max_char= 80
-
-    def ENepanet(self,nomeinp, nomerpt='', nomebin='', vfunc=None):
-        """Runs a complete EPANET simulation.
-
-        Arguments:
-        nomeinp: name of the input file
-        nomerpt: name of an output report file
-        nomebin: name of an optional binary output file
-        vfunc  : pointer to a user-supplied function which accepts a character string as its argument."""  
-        if vfunc is not None:
-            CFUNC = ctypes.CFUNCTYPE(ctypes.c_void_p, ctypes.c_char_p)
-            callback= CFUNC(vfunc)
-        else:
-            callback= None
-        ierr= self._lib.ENepanet(ctypes.c_char_p(nomeinp.encode()), 
-                            ctypes.c_char_p(nomerpt.encode()), 
-                            ctypes.c_char_p(nomebin.encode()), 
-                            callback)
-        if ierr!=0: raise ENtoolkitError(self, ierr)
-
-
-    def ENopen(self, nomeinp, nomerpt='', nomebin=''):
-        """Opens the Toolkit to analyze a particular distribution system
-
-        Arguments:
-        nomeinp: name of the input file
-        nomerpt: name of an output report file
-        nomebin: name of an optional binary output file
-        """
-        ierr= self._lib.ENopen(ctypes.c_char_p(nomeinp.encode()), 
-                          ctypes.c_char_p(nomerpt.encode()), 
-                          ctypes.c_char_p(nomebin.encode()))
-        if ierr!=0: 
-          raise ENtoolkitError(self, ierr)
-
-
-    def ENclose(self):
-      """Closes down the Toolkit system (including all files being processed)"""
-      ierr= self._lib.ENclose()
-      if ierr!=0: raise ENtoolkitError(self, ierr)
-
-
-    def ENgetnodeindex(self, nodeid):
-        """Retrieves the index of a node with a specified ID.
-
-        Arguments:
-        nodeid: node ID label"""
-        j= ctypes.c_int()
-        ierr= self._lib.ENgetnodeindex(ctypes.c_char_p(nodeid.encode()), ctypes.byref(j))
-        if ierr!=0: raise ENtoolkitError(self, ierr)
-        return j.value
-
-
-    def ENgetnodeid(self, index):
-        """Retrieves the ID label of a node with a specified index.
-
-        Arguments:
-        index: node index"""    
-        label = ctypes.create_string_buffer(self._max_label_len)
-        ierr= self._lib.ENgetnodeid(index, ctypes.byref(label))
-        if ierr!=0: raise ENtoolkitError(self, ierr)
-        return label.value.decode()
-
-
-    def ENgetnodetype(self, index):
-        """Retrieves the node-type code for a specific node.
-
-        Arguments:
-        index: node index"""
-        j= ctypes.c_int()
-        ierr= self._lib.ENgetnodetype(index, ctypes.byref(j))
-        if ierr!=0: raise ENtoolkitError(self, ierr)
-        return j.value
-
-    def ENgetcoord(self, index):
-        """Retrieves the coordinates (x,y) for a specific node.
-
-        Arguments:
-        index: node index"""
-        x= ctypes.c_float()
-        y= ctypes.c_float()
-        ierr= self._lib.ENgetcoord(index, ctypes.byref(x), ctypes.byref(y))
-        if ierr!=0: raise ENtoolkitError(self, ierr)
-        return (x.value,y.value)
-
-
-    def ENgetnodevalue(self, index, paramcode):
-        """Retrieves the value of a specific node parameter.
-
-        Arguments:
-        index:     node index
-        paramcode: Node parameter codes consist of the following constants:
-                      EN_ELEVATION  Elevation
-                      EN_BASEDEMAND ** Base demand
-                      EN_PATTERN    ** Demand pattern index
-                      EN_EMITTER    Emitter coeff.
-                      EN_INITQUAL   Initial quality
-                      EN_SOURCEQUAL Source quality
-                      EN_SOURCEPAT  Source pattern index
-                      EN_SOURCETYPE Source type (See note below)
-                      EN_TANKLEVEL  Initial water level in tank
-                      EN_DEMAND     * Actual demand
-                      EN_HEAD       * Hydraulic head
-                      EN_PRESSURE   * Pressure
-                      EN_QUALITY    * Actual quality
-                      EN_SOURCEMASS * Mass flow rate per minute of a chemical source
-                        * computed values)
-                       ** primary demand category is last on demand list
-
-                   The following parameter codes apply only to storage tank nodes:
-                      EN_INITVOLUME  Initial water volume
-                      EN_MIXMODEL    Mixing model code (see below)
-                      EN_MIXZONEVOL  Inlet/Outlet zone volume in a 2-compartment tank
-                      EN_TANKDIAM    Tank diameter
-                      EN_MINVOLUME   Minimum water volume
-                      EN_VOLCURVE    Index of volume versus depth curve (0 if none assigned)
-                      EN_MINLEVEL    Minimum water level
-                      EN_MAXLEVEL    Maximum water level
-                      EN_MIXFRACTION Fraction of total volume occupied by the inlet/outlet zone in a 2-compartment tank
-                      EN_TANK_KBULK  Bulk reaction rate coefficient"""
-        j= ctypes.c_float()
-        ierr= self._lib.ENgetnodevalue(index, paramcode, ctypes.byref(j))
-        if ierr!=0: raise ENtoolkitError(self, ierr)
-        return j.value
-
-
-    ##------
-    def ENgetlinkindex(self, linkid):
-        """Retrieves the index of a link with a specified ID.
-
-        Arguments:
-        linkid: link ID label"""
-        j= ctypes.c_int()
-        ierr= self._lib.ENgetlinkindex(ctypes.c_char_p(linkid.encode()), ctypes.byref(j))
-        if ierr!=0: raise ENtoolkitError(self, ierr)
-        return j.value
-
-
-    def ENgetlinkid(self, index):
-        """Retrieves the ID label of a link with a specified index.
-
-        Arguments:
-        index: link index"""
-        label = ctypes.create_string_buffer(self._max_label_len)
-        ierr= self._lib.ENgetlinkid(index, ctypes.byref(label))
-        if ierr!=0: raise ENtoolkitError(self, ierr)
-        return label.value.decode()
-
-
-    def ENgetlinktype(self, index):
-        """Retrieves the link-type code for a specific link.
-
-        Arguments:
-        index: link index"""
-        j= ctypes.c_int()
-        ierr= self._lib.ENgetlinktype(index, ctypes.byref(j))
-        if ierr!=0: raise ENtoolkitError(self, ierr)
-        return j.value
-
-
-    def ENgetlinknodes(self, index):
-        """Retrieves the indexes of the end nodes of a specified link.
-
-        Arguments:
-        index: link index"""
-        j1= ctypes.c_int()
-        j2= ctypes.c_int()
-        ierr= self._lib.ENgetlinknodes(index,ctypes.byref(j1),ctypes.byref(j2))
-        if ierr!=0: raise ENtoolkitError(self, ierr)
-        return j1.value,j2.value
-
-    def ENgetlinkvalue(self, index, paramcode):
-        """Retrieves the value of a specific link parameter.
-
-        Arguments:
-        index:     link index
-        paramcode: Link parameter codes consist of the following constants:
-                     EN_DIAMETER     Diameter
-                     EN_LENGTH       Length
-                     EN_ROUGHNESS    Roughness coeff.
-                     EN_MINORLOSS    Minor loss coeff.
-                     EN_INITSTATUS   Initial link status (0 = closed, 1 = open)
-                     EN_INITSETTING  Roughness for pipes, initial speed for pumps, initial setting for valves
-                     EN_KBULK        Bulk reaction coeff.
-                     EN_KWALL        Wall reaction coeff.
-                     EN_FLOW         * Flow rate
-                     EN_VELOCITY     * Flow velocity
-                     EN_HEADLOSS     * Head loss
-                     EN_STATUS       * Actual link status (0 = closed, 1 = open)
-                     EN_SETTING      * Roughness for pipes, actual speed for pumps, actual setting for valves
-                     EN_ENERGY       * Energy expended in kwatts
-                       * computed values"""
-        #pudb.set_trace()
-        j= ctypes.c_float()
-        ierr= self._lib.ENgetlinkvalue(index, paramcode, ctypes.byref(j))
-        if ierr!=0: raise ENtoolkitError(self, ierr)
-        return j.value
-    #------
-
-    def ENgetpatternid(self, index):
-        """Retrieves the ID label of a particular time pattern.
-
-        Arguments:
-        index: pattern index"""
-        label = ctypes.create_string_buffer(self._max_label_len)
-        ierr= self._lib.ENgetpatternid(index, ctypes.byref(label))
-        if ierr!=0: raise ENtoolkitError(self, ierr)
-        return label.value
-
-    def ENgetpatternindex(self, patternid):
-        """Retrieves the index of a particular time pattern.
-
-        Arguments:
-        id: pattern ID label"""
-        j= ctypes.c_int()
-        ierr= self._lib.ENgetpatternindex(ctypes.c_char_p(patternid.encode()), ctypes.byref(j))
-        if ierr!=0: raise ENtoolkitError(self, ierr)
-        return j.value
-
-
-    def ENgetpatternlen(self, index):
-        """Retrieves the number of time periods in a specific time pattern.
-
-        Arguments:
-        index:pattern index"""
-        j= ctypes.c_int()
-        ierr= self._lib.ENgetpatternlen(index, ctypes.byref(j))
-        if ierr!=0: raise ENtoolkitError(self, ierr)
-        return j.value
-
-    def ENgetpatternvalue(self, index, period):
-        """Retrieves the multiplier factor for a specific time period in a time pattern.
-
-        Arguments:
-        index:  time pattern index
-        period: period within time pattern"""
-        j= ctypes.c_float()
-        ierr= self._lib.ENgetpatternvalue(index, period, ctypes.byref(j))
-        if ierr!=0: raise ENtoolkitError(self, ierr)
-        return j.value
-
-
-
-    def ENgetcount(self, countcode):
-        """Retrieves the number of network components of a specified type.
-
-        Arguments:
-        countcode: component code EN_NODECOUNT
-                                  EN_TANKCOUNT
-                                  EN_LINKCOUNT
-                                  EN_PATCOUNT
-                                  EN_CURVECOUNT
-                                  EN_CONTROLCOUNT"""
-        j= ctypes.c_int()
-        ierr= self._lib.ENgetcount(countcode, ctypes.byref(j))
-        if ierr!=0: raise ENtoolkitError(self, ierr)
-        return j.value
-
-
-    def ENgetflowunits(self):
-        """Retrieves a code number indicating the units used to express all flow rates."""
-        j= ctypes.c_int()
-        ierr= self._lib.ENgetflowunits(ctypes.byref(j))
-        if ierr!=0: raise ENtoolkitError(self, ierr)
-        return j.value    
-
-
-    def ENgettimeparam(self, paramcode):
-        """Retrieves the value of a specific analysis time parameter.
-        Arguments:
-        paramcode: EN_DURATION     
-                   EN_HYDSTEP
-                   EN_QUALSTEP
-                   EN_PATTERNSTEP
-                   EN_PATTERNSTART
-                   EN_REPORTSTEP
-                   EN_REPORTSTART
-                   EN_RULESTEP
-                   EN_STATISTIC
-                   EN_PERIODS"""
-        j= ctypes.c_int()
-        ierr= self._lib.ENgettimeparam(paramcode, ctypes.byref(j))
-        if ierr!=0: raise ENtoolkitError(self, ierr)
-        return j.value
-        
-    def  ENgetqualtype(self, qualcode):
-        """Retrieves the type of water quality analysis called for
-        returns  qualcode: Water quality analysis codes are as follows:
-                           EN_NONE	0 No quality analysis
-                           EN_CHEM	1 Chemical analysis
-                           EN_AGE 	2 Water age analysis
-                           EN_TRACE	3 Source tracing
-                 tracenode:	index of node traced in a source tracing
-                            analysis  (value will be 0 when qualcode
-                            is not EN_TRACE)"""
-        qualcode= ctypes.c_int()
-        tracenode= ctypes.c_int()
-        ierr= self._lib.ENgetqualtype(ctypes.byref(qualcode),
-                                 ctypes.byref(tracenode))
-        if ierr!=0: raise ENtoolkitError(self, ierr)
-        return qualcode.value, tracenode.value
-
-
-
-    #-------Retrieving other network information--------
-    def ENgetcontrol(self, cindex, ctype, lindex, setting, nindex, level ):
-        """Retrieves the parameters of a simple control statement.
-        Arguments:
-           cindex:  control statement index
-           ctype:   control type code EN_LOWLEVEL   (Low Level Control)
-                                      EN_HILEVEL    (High Level Control)
-                                      EN_TIMER      (Timer Control)       
-                                      EN_TIMEOFDAY  (Time-of-Day Control)
-           lindex:  index of link being controlled
-           setting: value of the control setting
-           nindex:  index of controlling node
-           level:   value of controlling water level or pressure for level controls 
-                    or of time of control action (in seconds) for time-based controls"""
-        #int ENgetcontrol(int cindex, int* ctype, int* lindex, float* setting, int* nindex, float* level )
-        ierr= self._lib.ENgetcontrol(ctypes.c_int(cindex), ctypes.c_int(ctype), 
-                                ctypes.c_int(lindex), ctypes.c_float(setting), 
-                                ctypes.c_int(nindex), ctypes.c_float(level) )
-        if ierr!=0: raise ENtoolkitError(self, ierr)
-
-
-    def ENgetoption(self, optioncode):
-        """Retrieves the value of a particular analysis option.
-
-        Arguments:
-        optioncode: EN_TRIALS       
-                    EN_ACCURACY 
-                    EN_TOLERANCE 
-                    EN_EMITEXPON 
-                    EN_DEMANDMULT""" 
-        j= ctypes.c_int()
-        ierr= self._lib.ENgetoption(optioncode, ctypes.byref(j))
-        if ierr!=0: raise ENtoolkitError(self, ierr)
-        return j.value
-
-    def ENgetversion(self):
-        """Retrieves the current version number of the Toolkit."""
-        j= ctypes.c_int()
-        ierr= self._lib.ENgetversion(ctypes.byref(j))
-        if ierr!=0: raise ENtoolkitError(self, ierr)
-        return j.value
-
-
-
-    #---------Setting new values for network parameters-------------
-    def ENsetcontrol(self, cindex, ctype, lindex, setting, nindex, level ):
-        """Sets the parameters of a simple control statement.
-        Arguments:
-           cindex:  control statement index
-           ctype:   control type code  EN_LOWLEVEL   (Low Level Control)
-                                       EN_HILEVEL    (High Level Control)  
-                                       EN_TIMER      (Timer Control)       
-                                       EN_TIMEOFDAY  (Time-of-Day Control)
-           lindex:  index of link being controlled
-           setting: value of the control setting
-           nindex:  index of controlling node
-           level:   value of controlling water level or pressure for level controls
-                    or of time of control action (in seconds) for time-based controls"""
-        #int ENsetcontrol(int cindex, int* ctype, int* lindex, float* setting, int* nindex, float* level )
-        ierr= self._lib.ENsetcontrol(ctypes.c_int(cindex), ctypes.c_int(ctype),
-                                ctypes.c_int(lindex), ctypes.c_float(setting), 
-                                ctypes.c_int(nindex), ctypes.c_float(level) )
-        if ierr!=0: raise ENtoolkitError(self, ierr)
-
-
-    def ENsetnodevalue(self, index, paramcode, value):
-        """Sets the value of a parameter for a specific node.
-        Arguments:
-        index:  node index
-        paramcode: Node parameter codes consist of the following constants:
-                      EN_ELEVATION  Elevation
-                      EN_BASEDEMAND ** Base demand
-                      EN_PATTERN    ** Demand pattern index
-                      EN_EMITTER    Emitter coeff.
-                      EN_INITQUAL   Initial quality
-                      EN_SOURCEQUAL Source quality
-                      EN_SOURCEPAT  Source pattern index
-                      EN_SOURCETYPE Source type (See note below)
-                      EN_TANKLEVEL  Initial water level in tank
-                           ** primary demand category is last on demand list
-                   The following parameter codes apply only to storage tank nodes
-                      EN_TANKDIAM      Tank diameter
-                      EN_MINVOLUME     Minimum water volume
-                      EN_MINLEVEL      Minimum water level
-                      EN_MAXLEVEL      Maximum water level
-                      EN_MIXMODEL      Mixing model code
-                      EN_MIXFRACTION   Fraction of total volume occupied by the inlet/outlet
-                      EN_TANK_KBULK    Bulk reaction rate coefficient
-        value:parameter value"""
-        ierr= self._lib.ENsetnodevalue(ctypes.c_int(index), ctypes.c_int(paramcode), ctypes.c_float(value))
-        if ierr!=0: raise ENtoolkitError(self, ierr)
-
-
-    def ENsetlinkvalue(self, index, paramcode, value):
-        """Sets the value of a parameter for a specific link.
-        Arguments:
-        index:  link index
-        paramcode: Link parameter codes consist of the following constants:
-                     EN_DIAMETER     Diameter
-                     EN_LENGTH       Length
-                     EN_ROUGHNESS    Roughness coeff.
-                     EN_MINORLOSS    Minor loss coeff.
-                     EN_INITSTATUS   * Initial link status (0 = closed, 1 = open)
-                     EN_INITSETTING  * Roughness for pipes, initial speed for pumps, initial setting for valves
-                     EN_KBULK        Bulk reaction coeff.
-                     EN_KWALL        Wall reaction coeff.
-                     EN_STATUS       * Actual link status (0 = closed, 1 = open)
-                     EN_SETTING      * Roughness for pipes, actual speed for pumps, actual setting for valves
-                     * Use EN_INITSTATUS and EN_INITSETTING to set the design value for a link's status or setting that 
-                       exists prior to the start of a simulation. Use EN_STATUS and EN_SETTING to change these values while 
-                       a simulation is being run (within the ENrunH - ENnextH loop).
-
-        value:parameter value"""
-        ierr= self._lib.ENsetlinkvalue(ctypes.c_int(index), 
-                                  ctypes.c_int(paramcode), 
-                                  ctypes.c_float(value))
-        if ierr!=0: raise ENtoolkitError(self, ierr)
-
-    # ---- EPYNET Extensions ---- #
-
-    def ENinit(self, rptfile, binfile, units_code, headloss_code):
-        ierr = self._lib.ENinit(ctypes.c_char_p(rptfile), ctypes.c_char_p(binfile), ctypes.c_int(units_code), ctypes.c_int(headloss_code))
-        if ierr!=0: raise ENtoolkitError(self, ierr)
-
-    def ENaddnode(self, node_id, node_type_code):
-        ierr= self._lib.ENaddnode(ctypes.c_char_p(node_id.encode()), ctypes.c_int(node_type_code))
-        if ierr!=0: raise ENtoolkitError(self, ierr)
-
-    def ENdeletenode(self, node_index):
-        ierr= self._lib.ENdeletenode(ctypes.c_int(node_index))
-        if ierr!=0: raise ENtoolkitError(self, ierr)
-
-    def ENdeletelink(self, link_index):
-        ierr= self._lib.ENdeletelink(ctypes.c_int(link_index))
-        if ierr!=0: raise ENtoolkitError(self, ierr)
-
-    def ENaddlink(self, link_id, link_type_code, from_node_id, to_node_id):
-        ierr= self._lib.ENaddlink(ctypes.c_char_p(link_id.encode()), ctypes.c_int(link_type_code), ctypes.c_char_p(from_node_id.encode()), ctypes.c_char_p(to_node_id.encode()))
-        if ierr!=0: raise ENtoolkitError(self, ierr)
-
-    def ENsetheadcurveindex(self, pump_index, curve_index):
-        ierr = self._lib.ENsetheadcurveindex(ctypes.c_int(pump_index), ctypes.c_int(curve_index))
-        if ierr!=0: raise ENtoolkitError(self, ierr)
-
-    def ENgetheadcurveindex(self, pump_index):
-        j= ctypes.c_int()
-        ierr = self._lib.ENsetheadcurveindex(ctypes.c_int(pump_index), ctypes.byref(j))
-        if ierr!=0: raise ENtoolkitError(self, ierr)
-        return j.value
-
-    def ENaddcurve(self, curve_id):
-        ierr = self._lib.ENaddcurve(ctypes.c_char_p(curve_id.encode()))
-        if ierr!=0: raise ENtoolkitError(self, ierr)
-
-    def ENsetcurvevalue(self, curve_index,point_index, x ,y):
-        ierr = self._lib.ENsetcurvevalue(ctypes.c_int(curve_index), ctypes.c_int(point_index), ctypes.c_float(x), ctypes.c_float(y))
-        if ierr!=0: raise ENtoolkitError(self, ierr)
-
-    def ENsetcoord(self, index, x, y):
-        ierr= self._lib.ENsetcoord(ctypes.c_int(index), 
-                             ctypes.c_float(x),
-                             ctypes.c_float(y))
-        if ierr!=0: raise ENtoolkitError(self, ierr)
-
-    def ENaddpattern(self, patternid):
-        """Adds a new time pattern to the network.
-        Arguments:
-          id: ID label of pattern"""
-        ierr= self._lib.ENaddpattern(ctypes.c_char_p(patternid.encode()))
-        if ierr!=0: raise ENtoolkitError(self, ierr)
-
-
-    def ENsetpattern(self, index, factors):
-        """Sets all of the multiplier factors for a specific time pattern.
-        Arguments:
-        index:    time pattern index
-        factors:  multiplier factors list for the entire pattern"""
-        # int ENsetpattern( int index, float* factors, int nfactors )
-        nfactors= len(factors)
-        cfactors_type= ctypes.c_float* nfactors
-        cfactors= cfactors_type()
-        for i in range(nfactors):
-           cfactors[i]= float(factors[i] )
-        ierr= self._lib.ENsetpattern(ctypes.c_int(index), cfactors, ctypes.c_int(nfactors) )
-        if ierr!=0: raise ENtoolkitError(self, ierr)
-
-
-    def ENsetpatternvalue(self, index, period, value):
-        """Sets the multiplier factor for a specific period within a time pattern.
-        Arguments:
-           index: time pattern index
-           period: period within time pattern
-           value:  multiplier factor for the period"""
-        #int ENsetpatternvalue( int index, int period, float value )
-        ierr= self._lib.ENsetpatternvalue( ctypes.c_int(index), 
-                                      ctypes.c_int(period), 
-                                      ctypes.c_float(value) )
-        if ierr!=0: raise ENtoolkitError(self, ierr)
-     
-     
-
-    def ENsetqualtype(self, qualcode, chemname, chemunits, tracenode):
-        """Sets the type of water quality analysis called for.
-        Arguments:
-             qualcode:	water quality analysis code
-             chemname:	name of the chemical being analyzed
-             chemunits:	units that the chemical is measured in
-             tracenode:	ID of node traced in a source tracing analysis """
-        ierr= self._lib.ENsetqualtype( ctypes.c_int(qualcode),
-                                  ctypes.c_char_p(chemname.encode()),
-                                  ctypes.c_char_p(chemunits.encode()),
-                                  ctypes.c_char_p(tracenode.encode()))
-        if ierr!=0: raise ENtoolkitError(self, ierr)
-
-
-    def  ENsettimeparam(self, paramcode, timevalue):
-        """Sets the value of a time parameter.
-        Arguments:
-          paramcode: time parameter code EN_DURATION
-                                         EN_HYDSTEP
-                                         EN_QUALSTEP
-                                         EN_PATTERNSTEP
-                                         EN_PATTERNSTART
-                                         EN_REPORTSTEP
-                                         EN_REPORTSTART
-                                         EN_RULESTEP
-                                         EN_STATISTIC
-                                         EN_PERIODS
-          timevalue: value of time parameter in seconds
-                          The codes for EN_STATISTIC are:
-                          EN_NONE     none
-                          EN_AVERAGE  averaged
-                          EN_MINIMUM  minimums
-                          EN_MAXIMUM  maximums
-                          EN_RANGE    ranges"""
-        ierr= self._lib.ENsettimeparam(ctypes.c_int(paramcode), ctypes.c_int(timevalue))
-        if ierr!=0: raise ENtoolkitError(self, ierr)
-
-
-    def ENsetoption(self, optioncode, value):
-        """Sets the value of a particular analysis option.
-
-        Arguments:
-          optioncode: option code EN_TRIALS
-                                  EN_ACCURACY  
-                                  EN_TOLERANCE 
-                                  EN_EMITEXPON 
-                                  EN_DEMANDMULT
-          value:  option value"""
-        ierr= self._lib.ENsetoption(ctypes.c_int(paramcode), ctypes.c_float(value))
-        if ierr!=0: raise ENtoolkitError(self, ierr)
-
-
-    #----- Saving and using hydraulic analysis results files -------
-    def ENsavehydfile(self, fname):
-        """Saves the current contents of the binary hydraulics file to a file."""
-        ierr= self._lib.ENsavehydfile(ctypes.c_char_p(fname.encode()))
-        if ierr!=0: raise ENtoolkitError(self, ierr)
-
-    def  ENusehydfile(self, fname):
-        """Uses the contents of the specified file as the current binary hydraulics file"""
-        ierr= self._lib.ENusehydfile(ctypes.c_char_p(fname.encode()))
-        if ierr!=0: raise ENtoolkitError(self, ierr)
-
-
-
-    #----------Running a hydraulic analysis --------------------------
-    def ENsolveH(self):
-        """Runs a complete hydraulic simulation with results 
-        for all time periods written to the binary Hydraulics file."""
-        ierr= self._lib.ENsolveH()
-        if ierr!=0: raise ENtoolkitError(self, ierr)
-
-
-    def ENopenH(self): 
-        """Opens the hydraulics analysis system"""
-        ierr= self._lib.ENopenH()
-
-
-    def ENinitH(self, flag=None):
-        """Initializes storage tank levels, link status and settings, 
-        and the simulation clock time prior
-    to running a hydraulic analysis.
-
-        flag  EN_NOSAVE [+EN_SAVE] [+EN_INITFLOW] """
-        ierr= self._lib.ENinitH(flag)
-        if ierr!=0: raise ENtoolkitError(self, ierr)
-
-
-    def ENrunH(self):
-        """Runs a single period hydraulic analysis, 
-        retrieving the current simulation clock time t"""
-        ierr= self._lib.ENrunH(ctypes.byref(self._current_simulation_time))
-        if ierr>=100: 
-          raise ENtoolkitError(self, ierr)
-        elif ierr>0:
-<<<<<<< HEAD
-          warnings.warn(self.ENgeterror(ierr))
-=======
-          return self.ENgeterror(ierr)
->>>>>>> e1856543
-
-    def ENabort(self):
-        self._lib.ENabort()
-
-    def ENsimtime(self):
-        """retrieves the current simulation time t as datetime.timedelta instance"""
-        return datetime.timedelta(seconds= self._current_simulation_time.value )
-
-    def ENnextH(self):
-        """Determines the length of time until the next hydraulic event occurs in an extended period
-           simulation."""
-        _deltat= ctypes.c_long()
-        ierr= self._lib.ENnextH(ctypes.byref(_deltat))
-        if ierr!=0: raise ENtoolkitError(self, ierr)
-        return _deltat.value
-
-
-    def ENcloseH(self):
-        """Closes the hydraulic analysis system, freeing all allocated memory."""
-        ierr= self._lib.ENcloseH()
-        if ierr!=0: raise ENtoolkitError(self, ierr)
-
-    #--------------------------------------------
-
-    #----------Running a quality analysis --------------------------
-    def ENsolveQ(self):
-        """Runs a complete water quality simulation with results 
-        at uniform reporting intervals written to EPANET's binary Output file."""
-        ierr= self._lib.ENsolveQ()
-        if ierr!=0: raise ENtoolkitError(self, ierr)
-
-
-    def ENopenQ(self):
-        """Opens the water quality analysis system"""
-        ierr= self._lib.ENopenQ()
-
-
-    def ENinitQ(self, flag=None):
-        """Initializes water quality and the simulation clock 
-        time prior to running a water quality analysis.
-
-        flag  EN_NOSAVE | EN_SAVE """
-        ierr= self._lib.ENinitQ(flag)
-        if ierr!=0: raise ENtoolkitError(self, ierr)
-
-    def ENrunQ(self):
-        """Makes available the hydraulic and water quality results
-        that occur at the start of the next time period of a water quality analysis, 
-        where the start of the period is returned in t."""
-        ierr= self._lib.ENrunQ(ctypes.byref(self._current_simulation_time))
-        if ierr>=100: 
-          raise ENtoolkitError(self, ierr)
-        elif ierr>0:
-          return self.ENgeterror(ierr)
-
-    def ENnextQ(self):
-        """Advances the water quality simulation 
-        to the start of the next hydraulic time period."""
-        _deltat= ctypes.c_long()
-        ierr= self._lib.ENnextQ(ctypes.byref(_deltat))
-        if ierr!=0: raise ENtoolkitError(self, ierr)
-        return _deltat.value
-        
-        
-    def ENstepQ(self):
-        """Advances the water quality simulation one water quality time step. 
-        The time remaining in the overall simulation is returned in tleft."""
-        tleft= ctypes.c_long()
-        ierr= self._lib.ENnextQ(ctypes.byref(tleft))
-        if ierr!=0: raise ENtoolkitError(self, ierr)
-        return tleft.value
-
-    def ENcloseQ(self):
-        """Closes the water quality analysis system, 
-        freeing all allocated memory."""
-        ierr= self._lib.ENcloseQ()
-        if ierr!=0: raise ENtoolkitError(self, ierr)
-    #--------------------------------------------
-
-
-
-
-
-    def ENsaveH(self):
-        """Transfers results of a hydraulic simulation 
-        from the binary Hydraulics file to the binary
-        Output file, where results are only reported at 
-        uniform reporting intervals."""
-        ierr= self._lib.ENsaveH()
-        if ierr!=0: raise ENtoolkitError(self, ierr)
-
-
-    def ENsaveinpfile(self, fname):
-        """Writes all current network input data to a file 
-        using the format of an EPANET input file."""
-        ierr= self._lib.ENsaveinpfile( ctypes.c_char_p(fname.encode()))
-        if ierr!=0: raise ENtoolkitError(self, ierr)
-
-
-    def ENreport(self):
-        """Writes a formatted text report on simulation results 
-        to the Report file."""
-        ierr= self._lib.ENreport()
-        if ierr!=0: raise ENtoolkitError(self, ierr)
-
-    def ENresetreport(self):
-        """Clears any report formatting commands 
-        
-        that either appeared in the [REPORT] section of the 
-        EPANET Input file or were issued with the 
-        ENsetreport function"""
-        ierr= self._lib.ENresetreport()
-        if ierr!=0: raise ENtoolkitError(self, ierr)
-        
-    def ENsetreport(self, command):
-        """Issues a report formatting command. 
-        
-        Formatting commands are the same as used in the 
-        [REPORT] section of the EPANET Input file."""
-        ierr= self._lib.ENsetreport(ctypes.c_char_p(command.encode()))
-        if ierr!=0: raise ENtoolkitError(self, ierr)
-
-    def ENsetstatusreport(self, statuslevel):
-        """Sets the level of hydraulic status reporting. 
-        
-        statuslevel:  level of status reporting  
-                      0 - no status reporting
-                      1 - normal reporting
-                      2 - full status reporting"""
-        ierr= self._lib.ENsetstatusreport(ctypes.c_int(statuslevel))
-        if ierr!=0: raise ENtoolkitError(self, ierr)
-
-    def ENgeterror(self, errcode):
-        """Retrieves the text of the message associated with a particular error or warning code."""
-        errmsg= ctypes.create_string_buffer(self._err_max_char)
-        self._lib.ENgeterror( errcode,ctypes.byref(errmsg), self._err_max_char )
-        return errmsg.value.decode()
-
-    def ENwriteline(self, line ):
-        """Writes a line of text to the EPANET report file."""
-        ierr= self._lib.ENwriteline(ctypes.c_char_p(line.encode() ))
-        if ierr!=0: raise ENtoolkitError(self, ierr)
-
-          
-          
-    def ENgetcurve(self, curveIndex):
-        curveid = ctypes.create_string_buffer(self._max_label_len)
-        nValues = ctypes.c_int()
-        xValues= ctypes.POINTER(ctypes.c_float)()
-        yValues= ctypes.POINTER(ctypes.c_float)()
-        ierr= self._lib.ENgetcurve(curveIndex,
-                              ctypes.byref(curveid),
-                             ctypes.byref(nValues),
-                             ctypes.byref(xValues),
-                             ctypes.byref(yValues)
-                             )
-        # strange behavior of ENgetcurve: it returns also curveID
-        # better split in two distinct functions ....
-        if ierr!=0: raise ENtoolkitError(self, ierr)
-        curve= []
-        for i in range(nValues.value):
-           curve.append( (xValues[i],yValues[i]) )
-        return curve
-
-    def ENsetcurve(self, curveIndex, values):
-        nValues = len(values)
-        Values_type = ctypes.c_float* nValues
-        xValues = Values_type()
-        yValues = Values_type()
-        for i in range(nValues):
-            xValues[i] = float(values[i][0])
-            yValues[i] = float(values[i][1])
-
-        ierr = self._lib.ENsetcurve(curveIndex, xValues, yValues, nValues)
-        if ierr!=0: raise ENtoolkitError(self, ierr)
-    
-
-    def ENgetcurveid(self, curveIndex):
-        curveid = ctypes.create_string_buffer(self._max_label_len)
-        nValues = ctypes.c_int()
-        xValues= ctypes.POINTER(ctypes.c_float)()
-        yValues= ctypes.POINTER(ctypes.c_float)()
-        ierr= self._lib.ENgetcurve(curveIndex,
-                              ctypes.byref(curveid),
-                              ctypes.byref(nValues),
-                              ctypes.byref(xValues),
-                              ctypes.byref(yValues)
-                              )
-        # strange behavior of ENgetcurve: it returns also curveID
-        # better split in two distinct functions ....
-        if ierr!=0: raise ENtoolkitError(self, ierr)
-        return curveid.value.decode()
-
-    def ENgetcurveindex(self, curveId):
-        j= ctypes.c_int()
-        ierr= self._lib.ENgetcurveindex(ctypes.c_char_p(curveId.encode()), ctypes.byref(j))
-        if ierr!=0: raise ENtoolkitError(self, ierr)
-        return j.value
-
-    def ENgetcurvelen(self, curveIndex):
-        j= ctypes.c_int()
-        ierr= self._lib.ENgetcurvelen(ctypes.c_int(curveIndex), ctypes.byref(j))
-        if ierr!=0: raise ENtoolkitError(self, ierr)
-        return j.value
-
-    def ENgetcurvevalue(self, curveIndex, point):
-        x = ctypes.c_float()
-        y = ctypes.c_float()
-        ierr= self._lib.ENgetcurvevalue(ctypes.c_int(curveIndex), ctypes.c_int(point-1), ctypes.byref(x), ctypes.byref(y))
-        if ierr!=0: raise ENtoolkitError(self, ierr)
-        return x.value, y.value
-
-
-EN_ELEVATION     = 0      # /* Node parameters */
-EN_BASEDEMAND    = 1
-EN_PATTERN       = 2
-EN_EMITTER       = 3
-EN_INITQUAL      = 4
-EN_SOURCEQUAL    = 5
-EN_SOURCEPAT     = 6
-EN_SOURCETYPE    = 7
-EN_TANKLEVEL     = 8
-EN_DEMAND        = 9
-EN_HEAD          = 10
-EN_PRESSURE      = 11
-EN_QUALITY       = 12
-EN_SOURCEMASS    = 13
-EN_INITVOLUME    = 14
-EN_MIXMODEL      = 15
-EN_MIXZONEVOL    = 16
-
-EN_TANKDIAM      = 17
-EN_MINVOLUME     = 18
-EN_VOLCURVE      = 19
-EN_MINLEVEL      = 20
-EN_MAXLEVEL      = 21
-EN_MIXFRACTION   = 22
-EN_TANK_KBULK    = 23
-
-EN_DIAMETER      = 0      # /* Link parameters */
-EN_LENGTH        = 1
-EN_ROUGHNESS     = 2
-EN_MINORLOSS     = 3
-EN_INITSTATUS    = 4
-EN_INITSETTING   = 5
-EN_KBULK         = 6
-EN_KWALL         = 7
-EN_FLOW          = 8
-EN_VELOCITY      = 9
-EN_HEADLOSS      = 10
-EN_STATUS        = 11
-EN_SETTING       = 12
-EN_ENERGY        = 13
-
-EN_DURATION      = 0      # /* Time parameters */
-EN_HYDSTEP       = 1
-EN_QUALSTEP      = 2
-EN_PATTERNSTEP   = 3
-EN_PATTERNSTART  = 4
-EN_REPORTSTEP    = 5
-EN_REPORTSTART   = 6
-EN_RULESTEP      = 7
-EN_STATISTIC     = 8
-EN_PERIODS       = 9
-
-EN_NODECOUNT     = 0      # /* Component counts */
-EN_TANKCOUNT     = 1
-EN_LINKCOUNT     = 2
-EN_PATCOUNT      = 3
-EN_CURVECOUNT    = 4
-EN_CONTROLCOUNT  = 5
-
-EN_JUNCTION      = 0      # /* Node types */
-EN_RESERVOIR     = 1
-EN_TANK          = 2
-
-EN_CVPIPE        = 0      # /* Link types */
-EN_PIPE          = 1
-EN_PUMP          = 2
-EN_PRV           = 3
-EN_PSV           = 4
-EN_PBV           = 5
-EN_FCV           = 6
-EN_TCV           = 7
-EN_GPV           = 8
-
-EN_NONE          = 0      # /* Quality analysis types */
-EN_CHEM          = 1
-EN_AGE           = 2
-EN_TRACE         = 3
-
-EN_CONCEN        = 0      # /* Source quality types */
-EN_MASS          = 1
-EN_SETPOINT      = 2
-EN_FLOWPACED     = 3
-
-EN_CFS           = 0      # /* Flow units types */
-EN_GPM           = 1
-EN_MGD           = 2
-EN_IMGD          = 3
-EN_AFD           = 4
-EN_LPS           = 5
-EN_LPM           = 6
-EN_MLD           = 7
-EN_CMH           = 8
-EN_CMD           = 9
-
-EN_HW            = 0
-EN_DW            = 1
-EN_CM            = 2
-
-EN_TRIALS        = 0      # /* Misc. options */
-EN_ACCURACY      = 1
-EN_TOLERANCE     = 2
-EN_EMITEXPON     = 3
-EN_DEMANDMULT    = 4
-
-EN_LOWLEVEL      = 0      # /* Control types */
-EN_HILEVEL       = 1
-EN_TIMER         = 2
-EN_TIMEOFDAY     = 3
-
-EN_AVERAGE       = 1      # /* Time statistic types.    */
-EN_MINIMUM       = 2
-EN_MAXIMUM       = 3
-EN_RANGE         = 4
-
-EN_MIX1          = 0      # /* Tank mixing models */
-EN_MIX2          = 1
-EN_FIFO          = 2
-EN_LIFO          = 3
-
-EN_NOSAVE        = 0      # /* Save-results-to-file flag */
-EN_SAVE          = 1
-EN_INITFLOW      = 10     # /* Re-initialize flow flag   */
-
-
-
-FlowUnits= { EN_CFS :"cfs"   ,
-             EN_GPM :"gpm"   ,
-             EN_MGD :"a-f/d" ,
-             EN_IMGD:"mgd"   ,
-             EN_AFD :"Imgd"  ,
-             EN_LPS :"L/s"   ,
-             EN_LPM :"Lpm"   ,
-             EN_MLD :"m3/h"  ,
-             EN_CMH :"m3/d"  ,
-             EN_CMD :"ML/d"  }
-
-class ENtoolkitError(Exception):
-    def __init__(self, epanet2, ierr):
-      self.warning= ierr < 100
-      self.args= (ierr,)
-      self.message= epanet2.ENgeterror(ierr)
-      if self.message=='' and ierr!=0:
-         self.message='ENtoolkit Undocumented Error '+str(ierr)+': look at text.h in epanet sources'
-    def __str__(self):
-      return self.message
+"""Python EpanetToolkit interface
+
+added function ENsimtime"""
+
+import ctypes
+import platform
+import datetime
+import os
+import warnings
+
+class EPANET2(object):
+
+    def __init__(self):
+        _plat= platform.system()
+        if _plat=='Darwin':
+            dll_path = os.path.join(os.path.dirname(__file__), "lib/libepanet.dylib")
+            self._lib = ctypes.cdll.LoadLibrary(dll_path)
+            ctypes.c_float = ctypes.c_double
+        elif _plat=='Linux':
+            dll_path = os.path.join(os.path.dirname(__file__), "lib/libepanet.so")
+            self._lib = ctypes.CDLL(dll_path)
+        elif _plat=='Windows':
+          try:
+            # if epanet2.dll compiled with __cdecl (as in OpenWaterAnalytics)
+            dll_path = os.path.join(os.path.dirname(__file__), "lib/epanet2.dll")
+            self._lib = ctypes.CDLL(dll_path)
+          except ValueError:
+             # if epanet2.dll compiled with __stdcall (as in EPA original DLL)
+             try:
+               self._lib = ctypes.windll.epanet2
+               self._lib.ENgetversion(ctypes.byref(ctypes.c_int()))
+             except ValueError:
+               raise Exception("epanet2.dll not suitable")
+
+        else:
+          raise Exception('Platform '+ _plat +' unsupported (not yet)')
+
+
+        self._current_simulation_time=  ctypes.c_long()
+
+        self._max_label_len= 32
+        self._err_max_char= 80
+
+    def ENepanet(self,nomeinp, nomerpt='', nomebin='', vfunc=None):
+        """Runs a complete EPANET simulation.
+
+        Arguments:
+        nomeinp: name of the input file
+        nomerpt: name of an output report file
+        nomebin: name of an optional binary output file
+        vfunc  : pointer to a user-supplied function which accepts a character string as its argument."""  
+        if vfunc is not None:
+            CFUNC = ctypes.CFUNCTYPE(ctypes.c_void_p, ctypes.c_char_p)
+            callback= CFUNC(vfunc)
+        else:
+            callback= None
+        ierr= self._lib.ENepanet(ctypes.c_char_p(nomeinp.encode()), 
+                            ctypes.c_char_p(nomerpt.encode()), 
+                            ctypes.c_char_p(nomebin.encode()), 
+                            callback)
+        if ierr!=0: raise ENtoolkitError(self, ierr)
+
+
+    def ENopen(self, nomeinp, nomerpt='', nomebin=''):
+        """Opens the Toolkit to analyze a particular distribution system
+
+        Arguments:
+        nomeinp: name of the input file
+        nomerpt: name of an output report file
+        nomebin: name of an optional binary output file
+        """
+        ierr= self._lib.ENopen(ctypes.c_char_p(nomeinp.encode()), 
+                          ctypes.c_char_p(nomerpt.encode()), 
+                          ctypes.c_char_p(nomebin.encode()))
+        if ierr!=0: 
+          raise ENtoolkitError(self, ierr)
+
+
+    def ENclose(self):
+      """Closes down the Toolkit system (including all files being processed)"""
+      ierr= self._lib.ENclose()
+      if ierr!=0: raise ENtoolkitError(self, ierr)
+
+
+    def ENgetnodeindex(self, nodeid):
+        """Retrieves the index of a node with a specified ID.
+
+        Arguments:
+        nodeid: node ID label"""
+        j= ctypes.c_int()
+        ierr= self._lib.ENgetnodeindex(ctypes.c_char_p(nodeid.encode()), ctypes.byref(j))
+        if ierr!=0: raise ENtoolkitError(self, ierr)
+        return j.value
+
+
+    def ENgetnodeid(self, index):
+        """Retrieves the ID label of a node with a specified index.
+
+        Arguments:
+        index: node index"""    
+        label = ctypes.create_string_buffer(self._max_label_len)
+        ierr= self._lib.ENgetnodeid(index, ctypes.byref(label))
+        if ierr!=0: raise ENtoolkitError(self, ierr)
+        return label.value.decode()
+
+
+    def ENgetnodetype(self, index):
+        """Retrieves the node-type code for a specific node.
+
+        Arguments:
+        index: node index"""
+        j= ctypes.c_int()
+        ierr= self._lib.ENgetnodetype(index, ctypes.byref(j))
+        if ierr!=0: raise ENtoolkitError(self, ierr)
+        return j.value
+
+    def ENgetcoord(self, index):
+        """Retrieves the coordinates (x,y) for a specific node.
+
+        Arguments:
+        index: node index"""
+        x= ctypes.c_float()
+        y= ctypes.c_float()
+        ierr= self._lib.ENgetcoord(index, ctypes.byref(x), ctypes.byref(y))
+        if ierr!=0: raise ENtoolkitError(self, ierr)
+        return (x.value,y.value)
+
+
+    def ENgetnodevalue(self, index, paramcode):
+        """Retrieves the value of a specific node parameter.
+
+        Arguments:
+        index:     node index
+        paramcode: Node parameter codes consist of the following constants:
+                      EN_ELEVATION  Elevation
+                      EN_BASEDEMAND ** Base demand
+                      EN_PATTERN    ** Demand pattern index
+                      EN_EMITTER    Emitter coeff.
+                      EN_INITQUAL   Initial quality
+                      EN_SOURCEQUAL Source quality
+                      EN_SOURCEPAT  Source pattern index
+                      EN_SOURCETYPE Source type (See note below)
+                      EN_TANKLEVEL  Initial water level in tank
+                      EN_DEMAND     * Actual demand
+                      EN_HEAD       * Hydraulic head
+                      EN_PRESSURE   * Pressure
+                      EN_QUALITY    * Actual quality
+                      EN_SOURCEMASS * Mass flow rate per minute of a chemical source
+                        * computed values)
+                       ** primary demand category is last on demand list
+
+                   The following parameter codes apply only to storage tank nodes:
+                      EN_INITVOLUME  Initial water volume
+                      EN_MIXMODEL    Mixing model code (see below)
+                      EN_MIXZONEVOL  Inlet/Outlet zone volume in a 2-compartment tank
+                      EN_TANKDIAM    Tank diameter
+                      EN_MINVOLUME   Minimum water volume
+                      EN_VOLCURVE    Index of volume versus depth curve (0 if none assigned)
+                      EN_MINLEVEL    Minimum water level
+                      EN_MAXLEVEL    Maximum water level
+                      EN_MIXFRACTION Fraction of total volume occupied by the inlet/outlet zone in a 2-compartment tank
+                      EN_TANK_KBULK  Bulk reaction rate coefficient"""
+        j= ctypes.c_float()
+        ierr= self._lib.ENgetnodevalue(index, paramcode, ctypes.byref(j))
+        if ierr!=0: raise ENtoolkitError(self, ierr)
+        return j.value
+
+
+    ##------
+    def ENgetlinkindex(self, linkid):
+        """Retrieves the index of a link with a specified ID.
+
+        Arguments:
+        linkid: link ID label"""
+        j= ctypes.c_int()
+        ierr= self._lib.ENgetlinkindex(ctypes.c_char_p(linkid.encode()), ctypes.byref(j))
+        if ierr!=0: raise ENtoolkitError(self, ierr)
+        return j.value
+
+
+    def ENgetlinkid(self, index):
+        """Retrieves the ID label of a link with a specified index.
+
+        Arguments:
+        index: link index"""
+        label = ctypes.create_string_buffer(self._max_label_len)
+        ierr= self._lib.ENgetlinkid(index, ctypes.byref(label))
+        if ierr!=0: raise ENtoolkitError(self, ierr)
+        return label.value.decode()
+
+
+    def ENgetlinktype(self, index):
+        """Retrieves the link-type code for a specific link.
+
+        Arguments:
+        index: link index"""
+        j= ctypes.c_int()
+        ierr= self._lib.ENgetlinktype(index, ctypes.byref(j))
+        if ierr!=0: raise ENtoolkitError(self, ierr)
+        return j.value
+
+
+    def ENgetlinknodes(self, index):
+        """Retrieves the indexes of the end nodes of a specified link.
+
+        Arguments:
+        index: link index"""
+        j1= ctypes.c_int()
+        j2= ctypes.c_int()
+        ierr= self._lib.ENgetlinknodes(index,ctypes.byref(j1),ctypes.byref(j2))
+        if ierr!=0: raise ENtoolkitError(self, ierr)
+        return j1.value,j2.value
+
+    def ENgetlinkvalue(self, index, paramcode):
+        """Retrieves the value of a specific link parameter.
+
+        Arguments:
+        index:     link index
+        paramcode: Link parameter codes consist of the following constants:
+                     EN_DIAMETER     Diameter
+                     EN_LENGTH       Length
+                     EN_ROUGHNESS    Roughness coeff.
+                     EN_MINORLOSS    Minor loss coeff.
+                     EN_INITSTATUS   Initial link status (0 = closed, 1 = open)
+                     EN_INITSETTING  Roughness for pipes, initial speed for pumps, initial setting for valves
+                     EN_KBULK        Bulk reaction coeff.
+                     EN_KWALL        Wall reaction coeff.
+                     EN_FLOW         * Flow rate
+                     EN_VELOCITY     * Flow velocity
+                     EN_HEADLOSS     * Head loss
+                     EN_STATUS       * Actual link status (0 = closed, 1 = open)
+                     EN_SETTING      * Roughness for pipes, actual speed for pumps, actual setting for valves
+                     EN_ENERGY       * Energy expended in kwatts
+                       * computed values"""
+        #pudb.set_trace()
+        j= ctypes.c_float()
+        ierr= self._lib.ENgetlinkvalue(index, paramcode, ctypes.byref(j))
+        if ierr!=0: raise ENtoolkitError(self, ierr)
+        return j.value
+    #------
+
+    def ENgetpatternid(self, index):
+        """Retrieves the ID label of a particular time pattern.
+
+        Arguments:
+        index: pattern index"""
+        label = ctypes.create_string_buffer(self._max_label_len)
+        ierr= self._lib.ENgetpatternid(index, ctypes.byref(label))
+        if ierr!=0: raise ENtoolkitError(self, ierr)
+        return label.value
+
+    def ENgetpatternindex(self, patternid):
+        """Retrieves the index of a particular time pattern.
+
+        Arguments:
+        id: pattern ID label"""
+        j= ctypes.c_int()
+        ierr= self._lib.ENgetpatternindex(ctypes.c_char_p(patternid.encode()), ctypes.byref(j))
+        if ierr!=0: raise ENtoolkitError(self, ierr)
+        return j.value
+
+
+    def ENgetpatternlen(self, index):
+        """Retrieves the number of time periods in a specific time pattern.
+
+        Arguments:
+        index:pattern index"""
+        j= ctypes.c_int()
+        ierr= self._lib.ENgetpatternlen(index, ctypes.byref(j))
+        if ierr!=0: raise ENtoolkitError(self, ierr)
+        return j.value
+
+    def ENgetpatternvalue(self, index, period):
+        """Retrieves the multiplier factor for a specific time period in a time pattern.
+
+        Arguments:
+        index:  time pattern index
+        period: period within time pattern"""
+        j= ctypes.c_float()
+        ierr= self._lib.ENgetpatternvalue(index, period, ctypes.byref(j))
+        if ierr!=0: raise ENtoolkitError(self, ierr)
+        return j.value
+
+
+
+    def ENgetcount(self, countcode):
+        """Retrieves the number of network components of a specified type.
+
+        Arguments:
+        countcode: component code EN_NODECOUNT
+                                  EN_TANKCOUNT
+                                  EN_LINKCOUNT
+                                  EN_PATCOUNT
+                                  EN_CURVECOUNT
+                                  EN_CONTROLCOUNT"""
+        j= ctypes.c_int()
+        ierr= self._lib.ENgetcount(countcode, ctypes.byref(j))
+        if ierr!=0: raise ENtoolkitError(self, ierr)
+        return j.value
+
+
+    def ENgetflowunits(self):
+        """Retrieves a code number indicating the units used to express all flow rates."""
+        j= ctypes.c_int()
+        ierr= self._lib.ENgetflowunits(ctypes.byref(j))
+        if ierr!=0: raise ENtoolkitError(self, ierr)
+        return j.value    
+
+
+    def ENgettimeparam(self, paramcode):
+        """Retrieves the value of a specific analysis time parameter.
+        Arguments:
+        paramcode: EN_DURATION     
+                   EN_HYDSTEP
+                   EN_QUALSTEP
+                   EN_PATTERNSTEP
+                   EN_PATTERNSTART
+                   EN_REPORTSTEP
+                   EN_REPORTSTART
+                   EN_RULESTEP
+                   EN_STATISTIC
+                   EN_PERIODS"""
+        j= ctypes.c_int()
+        ierr= self._lib.ENgettimeparam(paramcode, ctypes.byref(j))
+        if ierr!=0: raise ENtoolkitError(self, ierr)
+        return j.value
+        
+    def  ENgetqualtype(self, qualcode):
+        """Retrieves the type of water quality analysis called for
+        returns  qualcode: Water quality analysis codes are as follows:
+                           EN_NONE	0 No quality analysis
+                           EN_CHEM	1 Chemical analysis
+                           EN_AGE 	2 Water age analysis
+                           EN_TRACE	3 Source tracing
+                 tracenode:	index of node traced in a source tracing
+                            analysis  (value will be 0 when qualcode
+                            is not EN_TRACE)"""
+        qualcode= ctypes.c_int()
+        tracenode= ctypes.c_int()
+        ierr= self._lib.ENgetqualtype(ctypes.byref(qualcode),
+                                 ctypes.byref(tracenode))
+        if ierr!=0: raise ENtoolkitError(self, ierr)
+        return qualcode.value, tracenode.value
+
+
+
+    #-------Retrieving other network information--------
+    def ENgetcontrol(self, cindex, ctype, lindex, setting, nindex, level ):
+        """Retrieves the parameters of a simple control statement.
+        Arguments:
+           cindex:  control statement index
+           ctype:   control type code EN_LOWLEVEL   (Low Level Control)
+                                      EN_HILEVEL    (High Level Control)
+                                      EN_TIMER      (Timer Control)       
+                                      EN_TIMEOFDAY  (Time-of-Day Control)
+           lindex:  index of link being controlled
+           setting: value of the control setting
+           nindex:  index of controlling node
+           level:   value of controlling water level or pressure for level controls 
+                    or of time of control action (in seconds) for time-based controls"""
+        #int ENgetcontrol(int cindex, int* ctype, int* lindex, float* setting, int* nindex, float* level )
+        ierr= self._lib.ENgetcontrol(ctypes.c_int(cindex), ctypes.c_int(ctype), 
+                                ctypes.c_int(lindex), ctypes.c_float(setting), 
+                                ctypes.c_int(nindex), ctypes.c_float(level) )
+        if ierr!=0: raise ENtoolkitError(self, ierr)
+
+
+    def ENgetoption(self, optioncode):
+        """Retrieves the value of a particular analysis option.
+
+        Arguments:
+        optioncode: EN_TRIALS       
+                    EN_ACCURACY 
+                    EN_TOLERANCE 
+                    EN_EMITEXPON 
+                    EN_DEMANDMULT""" 
+        j= ctypes.c_int()
+        ierr= self._lib.ENgetoption(optioncode, ctypes.byref(j))
+        if ierr!=0: raise ENtoolkitError(self, ierr)
+        return j.value
+
+    def ENgetversion(self):
+        """Retrieves the current version number of the Toolkit."""
+        j= ctypes.c_int()
+        ierr= self._lib.ENgetversion(ctypes.byref(j))
+        if ierr!=0: raise ENtoolkitError(self, ierr)
+        return j.value
+
+
+
+    #---------Setting new values for network parameters-------------
+    def ENsetcontrol(self, cindex, ctype, lindex, setting, nindex, level ):
+        """Sets the parameters of a simple control statement.
+        Arguments:
+           cindex:  control statement index
+           ctype:   control type code  EN_LOWLEVEL   (Low Level Control)
+                                       EN_HILEVEL    (High Level Control)  
+                                       EN_TIMER      (Timer Control)       
+                                       EN_TIMEOFDAY  (Time-of-Day Control)
+           lindex:  index of link being controlled
+           setting: value of the control setting
+           nindex:  index of controlling node
+           level:   value of controlling water level or pressure for level controls
+                    or of time of control action (in seconds) for time-based controls"""
+        #int ENsetcontrol(int cindex, int* ctype, int* lindex, float* setting, int* nindex, float* level )
+        ierr= self._lib.ENsetcontrol(ctypes.c_int(cindex), ctypes.c_int(ctype),
+                                ctypes.c_int(lindex), ctypes.c_float(setting), 
+                                ctypes.c_int(nindex), ctypes.c_float(level) )
+        if ierr!=0: raise ENtoolkitError(self, ierr)
+
+
+    def ENsetnodevalue(self, index, paramcode, value):
+        """Sets the value of a parameter for a specific node.
+        Arguments:
+        index:  node index
+        paramcode: Node parameter codes consist of the following constants:
+                      EN_ELEVATION  Elevation
+                      EN_BASEDEMAND ** Base demand
+                      EN_PATTERN    ** Demand pattern index
+                      EN_EMITTER    Emitter coeff.
+                      EN_INITQUAL   Initial quality
+                      EN_SOURCEQUAL Source quality
+                      EN_SOURCEPAT  Source pattern index
+                      EN_SOURCETYPE Source type (See note below)
+                      EN_TANKLEVEL  Initial water level in tank
+                           ** primary demand category is last on demand list
+                   The following parameter codes apply only to storage tank nodes
+                      EN_TANKDIAM      Tank diameter
+                      EN_MINVOLUME     Minimum water volume
+                      EN_MINLEVEL      Minimum water level
+                      EN_MAXLEVEL      Maximum water level
+                      EN_MIXMODEL      Mixing model code
+                      EN_MIXFRACTION   Fraction of total volume occupied by the inlet/outlet
+                      EN_TANK_KBULK    Bulk reaction rate coefficient
+        value:parameter value"""
+        ierr= self._lib.ENsetnodevalue(ctypes.c_int(index), ctypes.c_int(paramcode), ctypes.c_float(value))
+        if ierr!=0: raise ENtoolkitError(self, ierr)
+
+
+    def ENsetlinkvalue(self, index, paramcode, value):
+        """Sets the value of a parameter for a specific link.
+        Arguments:
+        index:  link index
+        paramcode: Link parameter codes consist of the following constants:
+                     EN_DIAMETER     Diameter
+                     EN_LENGTH       Length
+                     EN_ROUGHNESS    Roughness coeff.
+                     EN_MINORLOSS    Minor loss coeff.
+                     EN_INITSTATUS   * Initial link status (0 = closed, 1 = open)
+                     EN_INITSETTING  * Roughness for pipes, initial speed for pumps, initial setting for valves
+                     EN_KBULK        Bulk reaction coeff.
+                     EN_KWALL        Wall reaction coeff.
+                     EN_STATUS       * Actual link status (0 = closed, 1 = open)
+                     EN_SETTING      * Roughness for pipes, actual speed for pumps, actual setting for valves
+                     * Use EN_INITSTATUS and EN_INITSETTING to set the design value for a link's status or setting that 
+                       exists prior to the start of a simulation. Use EN_STATUS and EN_SETTING to change these values while 
+                       a simulation is being run (within the ENrunH - ENnextH loop).
+
+        value:parameter value"""
+        ierr= self._lib.ENsetlinkvalue(ctypes.c_int(index), 
+                                  ctypes.c_int(paramcode), 
+                                  ctypes.c_float(value))
+        if ierr!=0: raise ENtoolkitError(self, ierr)
+
+    # ---- EPYNET Extensions ---- #
+
+    def ENinit(self, rptfile, binfile, units_code, headloss_code):
+        ierr = self._lib.ENinit(ctypes.c_char_p(rptfile), ctypes.c_char_p(binfile), ctypes.c_int(units_code), ctypes.c_int(headloss_code))
+        if ierr!=0: raise ENtoolkitError(self, ierr)
+
+    def ENaddnode(self, node_id, node_type_code):
+        ierr= self._lib.ENaddnode(ctypes.c_char_p(node_id.encode()), ctypes.c_int(node_type_code))
+        if ierr!=0: raise ENtoolkitError(self, ierr)
+
+    def ENdeletenode(self, node_index):
+        ierr= self._lib.ENdeletenode(ctypes.c_int(node_index))
+        if ierr!=0: raise ENtoolkitError(self, ierr)
+
+    def ENdeletelink(self, link_index):
+        ierr= self._lib.ENdeletelink(ctypes.c_int(link_index))
+        if ierr!=0: raise ENtoolkitError(self, ierr)
+
+    def ENaddlink(self, link_id, link_type_code, from_node_id, to_node_id):
+        ierr= self._lib.ENaddlink(ctypes.c_char_p(link_id.encode()), ctypes.c_int(link_type_code), ctypes.c_char_p(from_node_id.encode()), ctypes.c_char_p(to_node_id.encode()))
+        if ierr!=0: raise ENtoolkitError(self, ierr)
+
+    def ENsetheadcurveindex(self, pump_index, curve_index):
+        ierr = self._lib.ENsetheadcurveindex(ctypes.c_int(pump_index), ctypes.c_int(curve_index))
+        if ierr!=0: raise ENtoolkitError(self, ierr)
+
+    def ENgetheadcurveindex(self, pump_index):
+        j= ctypes.c_int()
+        ierr = self._lib.ENsetheadcurveindex(ctypes.c_int(pump_index), ctypes.byref(j))
+        if ierr!=0: raise ENtoolkitError(self, ierr)
+        return j.value
+
+    def ENaddcurve(self, curve_id):
+        ierr = self._lib.ENaddcurve(ctypes.c_char_p(curve_id.encode()))
+        if ierr!=0: raise ENtoolkitError(self, ierr)
+
+    def ENsetcurvevalue(self, curve_index,point_index, x ,y):
+        ierr = self._lib.ENsetcurvevalue(ctypes.c_int(curve_index), ctypes.c_int(point_index), ctypes.c_float(x), ctypes.c_float(y))
+        if ierr!=0: raise ENtoolkitError(self, ierr)
+
+    def ENsetcoord(self, index, x, y):
+        ierr= self._lib.ENsetcoord(ctypes.c_int(index), 
+                             ctypes.c_float(x),
+                             ctypes.c_float(y))
+        if ierr!=0: raise ENtoolkitError(self, ierr)
+
+    def ENaddpattern(self, patternid):
+        """Adds a new time pattern to the network.
+        Arguments:
+          id: ID label of pattern"""
+        ierr= self._lib.ENaddpattern(ctypes.c_char_p(patternid.encode()))
+        if ierr!=0: raise ENtoolkitError(self, ierr)
+
+
+    def ENsetpattern(self, index, factors):
+        """Sets all of the multiplier factors for a specific time pattern.
+        Arguments:
+        index:    time pattern index
+        factors:  multiplier factors list for the entire pattern"""
+        # int ENsetpattern( int index, float* factors, int nfactors )
+        nfactors= len(factors)
+        cfactors_type= ctypes.c_float* nfactors
+        cfactors= cfactors_type()
+        for i in range(nfactors):
+           cfactors[i]= float(factors[i] )
+        ierr= self._lib.ENsetpattern(ctypes.c_int(index), cfactors, ctypes.c_int(nfactors) )
+        if ierr!=0: raise ENtoolkitError(self, ierr)
+
+
+    def ENsetpatternvalue(self, index, period, value):
+        """Sets the multiplier factor for a specific period within a time pattern.
+        Arguments:
+           index: time pattern index
+           period: period within time pattern
+           value:  multiplier factor for the period"""
+        #int ENsetpatternvalue( int index, int period, float value )
+        ierr= self._lib.ENsetpatternvalue( ctypes.c_int(index), 
+                                      ctypes.c_int(period), 
+                                      ctypes.c_float(value) )
+        if ierr!=0: raise ENtoolkitError(self, ierr)
+     
+     
+
+    def ENsetqualtype(self, qualcode, chemname, chemunits, tracenode):
+        """Sets the type of water quality analysis called for.
+        Arguments:
+             qualcode:	water quality analysis code
+             chemname:	name of the chemical being analyzed
+             chemunits:	units that the chemical is measured in
+             tracenode:	ID of node traced in a source tracing analysis """
+        ierr= self._lib.ENsetqualtype( ctypes.c_int(qualcode),
+                                  ctypes.c_char_p(chemname.encode()),
+                                  ctypes.c_char_p(chemunits.encode()),
+                                  ctypes.c_char_p(tracenode.encode()))
+        if ierr!=0: raise ENtoolkitError(self, ierr)
+
+
+    def  ENsettimeparam(self, paramcode, timevalue):
+        """Sets the value of a time parameter.
+        Arguments:
+          paramcode: time parameter code EN_DURATION
+                                         EN_HYDSTEP
+                                         EN_QUALSTEP
+                                         EN_PATTERNSTEP
+                                         EN_PATTERNSTART
+                                         EN_REPORTSTEP
+                                         EN_REPORTSTART
+                                         EN_RULESTEP
+                                         EN_STATISTIC
+                                         EN_PERIODS
+          timevalue: value of time parameter in seconds
+                          The codes for EN_STATISTIC are:
+                          EN_NONE     none
+                          EN_AVERAGE  averaged
+                          EN_MINIMUM  minimums
+                          EN_MAXIMUM  maximums
+                          EN_RANGE    ranges"""
+        ierr= self._lib.ENsettimeparam(ctypes.c_int(paramcode), ctypes.c_int(timevalue))
+        if ierr!=0: raise ENtoolkitError(self, ierr)
+
+
+    def ENsetoption(self, optioncode, value):
+        """Sets the value of a particular analysis option.
+
+        Arguments:
+          optioncode: option code EN_TRIALS
+                                  EN_ACCURACY  
+                                  EN_TOLERANCE 
+                                  EN_EMITEXPON 
+                                  EN_DEMANDMULT
+          value:  option value"""
+        ierr= self._lib.ENsetoption(ctypes.c_int(paramcode), ctypes.c_float(value))
+        if ierr!=0: raise ENtoolkitError(self, ierr)
+
+
+    #----- Saving and using hydraulic analysis results files -------
+    def ENsavehydfile(self, fname):
+        """Saves the current contents of the binary hydraulics file to a file."""
+        ierr= self._lib.ENsavehydfile(ctypes.c_char_p(fname.encode()))
+        if ierr!=0: raise ENtoolkitError(self, ierr)
+
+    def  ENusehydfile(self, fname):
+        """Uses the contents of the specified file as the current binary hydraulics file"""
+        ierr= self._lib.ENusehydfile(ctypes.c_char_p(fname.encode()))
+        if ierr!=0: raise ENtoolkitError(self, ierr)
+
+
+
+    #----------Running a hydraulic analysis --------------------------
+    def ENsolveH(self):
+        """Runs a complete hydraulic simulation with results 
+        for all time periods written to the binary Hydraulics file."""
+        ierr= self._lib.ENsolveH()
+        if ierr!=0: raise ENtoolkitError(self, ierr)
+
+
+    def ENopenH(self): 
+        """Opens the hydraulics analysis system"""
+        ierr= self._lib.ENopenH()
+
+
+    def ENinitH(self, flag=None):
+        """Initializes storage tank levels, link status and settings, 
+        and the simulation clock time prior
+    to running a hydraulic analysis.
+
+        flag  EN_NOSAVE [+EN_SAVE] [+EN_INITFLOW] """
+        ierr= self._lib.ENinitH(flag)
+        if ierr!=0: raise ENtoolkitError(self, ierr)
+
+
+    def ENrunH(self):
+        """Runs a single period hydraulic analysis, 
+        retrieving the current simulation clock time t"""
+        ierr= self._lib.ENrunH(ctypes.byref(self._current_simulation_time))
+        if ierr>=100: 
+          raise ENtoolkitError(self, ierr)
+        elif ierr>0:
+          warnings.warn(self.ENgeterror(ierr))
+          return self.ENgeterror(ierr)
+
+    def ENabort(self):
+        self._lib.ENabort()
+
+    def ENsimtime(self):
+        """retrieves the current simulation time t as datetime.timedelta instance"""
+        return datetime.timedelta(seconds= self._current_simulation_time.value )
+
+    def ENnextH(self):
+        """Determines the length of time until the next hydraulic event occurs in an extended period
+           simulation."""
+        _deltat= ctypes.c_long()
+        ierr= self._lib.ENnextH(ctypes.byref(_deltat))
+        if ierr!=0: raise ENtoolkitError(self, ierr)
+        return _deltat.value
+
+
+    def ENcloseH(self):
+        """Closes the hydraulic analysis system, freeing all allocated memory."""
+        ierr= self._lib.ENcloseH()
+        if ierr!=0: raise ENtoolkitError(self, ierr)
+
+    #--------------------------------------------
+
+    #----------Running a quality analysis --------------------------
+    def ENsolveQ(self):
+        """Runs a complete water quality simulation with results 
+        at uniform reporting intervals written to EPANET's binary Output file."""
+        ierr= self._lib.ENsolveQ()
+        if ierr!=0: raise ENtoolkitError(self, ierr)
+
+
+    def ENopenQ(self):
+        """Opens the water quality analysis system"""
+        ierr= self._lib.ENopenQ()
+
+
+    def ENinitQ(self, flag=None):
+        """Initializes water quality and the simulation clock 
+        time prior to running a water quality analysis.
+
+        flag  EN_NOSAVE | EN_SAVE """
+        ierr= self._lib.ENinitQ(flag)
+        if ierr!=0: raise ENtoolkitError(self, ierr)
+
+    def ENrunQ(self):
+        """Makes available the hydraulic and water quality results
+        that occur at the start of the next time period of a water quality analysis, 
+        where the start of the period is returned in t."""
+        ierr= self._lib.ENrunQ(ctypes.byref(self._current_simulation_time))
+        if ierr>=100: 
+          raise ENtoolkitError(self, ierr)
+        elif ierr>0:
+          return self.ENgeterror(ierr)
+
+    def ENnextQ(self):
+        """Advances the water quality simulation 
+        to the start of the next hydraulic time period."""
+        _deltat= ctypes.c_long()
+        ierr= self._lib.ENnextQ(ctypes.byref(_deltat))
+        if ierr!=0: raise ENtoolkitError(self, ierr)
+        return _deltat.value
+        
+        
+    def ENstepQ(self):
+        """Advances the water quality simulation one water quality time step. 
+        The time remaining in the overall simulation is returned in tleft."""
+        tleft= ctypes.c_long()
+        ierr= self._lib.ENnextQ(ctypes.byref(tleft))
+        if ierr!=0: raise ENtoolkitError(self, ierr)
+        return tleft.value
+
+    def ENcloseQ(self):
+        """Closes the water quality analysis system, 
+        freeing all allocated memory."""
+        ierr= self._lib.ENcloseQ()
+        if ierr!=0: raise ENtoolkitError(self, ierr)
+    #--------------------------------------------
+
+
+
+
+
+    def ENsaveH(self):
+        """Transfers results of a hydraulic simulation 
+        from the binary Hydraulics file to the binary
+        Output file, where results are only reported at 
+        uniform reporting intervals."""
+        ierr= self._lib.ENsaveH()
+        if ierr!=0: raise ENtoolkitError(self, ierr)
+
+
+    def ENsaveinpfile(self, fname):
+        """Writes all current network input data to a file 
+        using the format of an EPANET input file."""
+        ierr= self._lib.ENsaveinpfile( ctypes.c_char_p(fname.encode()))
+        if ierr!=0: raise ENtoolkitError(self, ierr)
+
+
+    def ENreport(self):
+        """Writes a formatted text report on simulation results 
+        to the Report file."""
+        ierr= self._lib.ENreport()
+        if ierr!=0: raise ENtoolkitError(self, ierr)
+
+    def ENresetreport(self):
+        """Clears any report formatting commands 
+        
+        that either appeared in the [REPORT] section of the 
+        EPANET Input file or were issued with the 
+        ENsetreport function"""
+        ierr= self._lib.ENresetreport()
+        if ierr!=0: raise ENtoolkitError(self, ierr)
+        
+    def ENsetreport(self, command):
+        """Issues a report formatting command. 
+        
+        Formatting commands are the same as used in the 
+        [REPORT] section of the EPANET Input file."""
+        ierr= self._lib.ENsetreport(ctypes.c_char_p(command.encode()))
+        if ierr!=0: raise ENtoolkitError(self, ierr)
+
+    def ENsetstatusreport(self, statuslevel):
+        """Sets the level of hydraulic status reporting. 
+        
+        statuslevel:  level of status reporting  
+                      0 - no status reporting
+                      1 - normal reporting
+                      2 - full status reporting"""
+        ierr= self._lib.ENsetstatusreport(ctypes.c_int(statuslevel))
+        if ierr!=0: raise ENtoolkitError(self, ierr)
+
+    def ENgeterror(self, errcode):
+        """Retrieves the text of the message associated with a particular error or warning code."""
+        errmsg= ctypes.create_string_buffer(self._err_max_char)
+        self._lib.ENgeterror( errcode,ctypes.byref(errmsg), self._err_max_char )
+        return errmsg.value.decode()
+
+    def ENwriteline(self, line ):
+        """Writes a line of text to the EPANET report file."""
+        ierr= self._lib.ENwriteline(ctypes.c_char_p(line.encode() ))
+        if ierr!=0: raise ENtoolkitError(self, ierr)
+
+          
+          
+    def ENgetcurve(self, curveIndex):
+        curveid = ctypes.create_string_buffer(self._max_label_len)
+        nValues = ctypes.c_int()
+        xValues= ctypes.POINTER(ctypes.c_float)()
+        yValues= ctypes.POINTER(ctypes.c_float)()
+        ierr= self._lib.ENgetcurve(curveIndex,
+                              ctypes.byref(curveid),
+                             ctypes.byref(nValues),
+                             ctypes.byref(xValues),
+                             ctypes.byref(yValues)
+                             )
+        # strange behavior of ENgetcurve: it returns also curveID
+        # better split in two distinct functions ....
+        if ierr!=0: raise ENtoolkitError(self, ierr)
+        curve= []
+        for i in range(nValues.value):
+           curve.append( (xValues[i],yValues[i]) )
+        return curve
+
+    def ENsetcurve(self, curveIndex, values):
+        nValues = len(values)
+        Values_type = ctypes.c_float* nValues
+        xValues = Values_type()
+        yValues = Values_type()
+        for i in range(nValues):
+            xValues[i] = float(values[i][0])
+            yValues[i] = float(values[i][1])
+
+        ierr = self._lib.ENsetcurve(curveIndex, xValues, yValues, nValues)
+        if ierr!=0: raise ENtoolkitError(self, ierr)
+    
+
+    def ENgetcurveid(self, curveIndex):
+        curveid = ctypes.create_string_buffer(self._max_label_len)
+        nValues = ctypes.c_int()
+        xValues= ctypes.POINTER(ctypes.c_float)()
+        yValues= ctypes.POINTER(ctypes.c_float)()
+        ierr= self._lib.ENgetcurve(curveIndex,
+                              ctypes.byref(curveid),
+                              ctypes.byref(nValues),
+                              ctypes.byref(xValues),
+                              ctypes.byref(yValues)
+                              )
+        # strange behavior of ENgetcurve: it returns also curveID
+        # better split in two distinct functions ....
+        if ierr!=0: raise ENtoolkitError(self, ierr)
+        return curveid.value.decode()
+
+    def ENgetcurveindex(self, curveId):
+        j= ctypes.c_int()
+        ierr= self._lib.ENgetcurveindex(ctypes.c_char_p(curveId.encode()), ctypes.byref(j))
+        if ierr!=0: raise ENtoolkitError(self, ierr)
+        return j.value
+
+    def ENgetcurvelen(self, curveIndex):
+        j= ctypes.c_int()
+        ierr= self._lib.ENgetcurvelen(ctypes.c_int(curveIndex), ctypes.byref(j))
+        if ierr!=0: raise ENtoolkitError(self, ierr)
+        return j.value
+
+    def ENgetcurvevalue(self, curveIndex, point):
+        x = ctypes.c_float()
+        y = ctypes.c_float()
+        ierr= self._lib.ENgetcurvevalue(ctypes.c_int(curveIndex), ctypes.c_int(point-1), ctypes.byref(x), ctypes.byref(y))
+        if ierr!=0: raise ENtoolkitError(self, ierr)
+        return x.value, y.value
+
+
+EN_ELEVATION     = 0      # /* Node parameters */
+EN_BASEDEMAND    = 1
+EN_PATTERN       = 2
+EN_EMITTER       = 3
+EN_INITQUAL      = 4
+EN_SOURCEQUAL    = 5
+EN_SOURCEPAT     = 6
+EN_SOURCETYPE    = 7
+EN_TANKLEVEL     = 8
+EN_DEMAND        = 9
+EN_HEAD          = 10
+EN_PRESSURE      = 11
+EN_QUALITY       = 12
+EN_SOURCEMASS    = 13
+EN_INITVOLUME    = 14
+EN_MIXMODEL      = 15
+EN_MIXZONEVOL    = 16
+
+EN_TANKDIAM      = 17
+EN_MINVOLUME     = 18
+EN_VOLCURVE      = 19
+EN_MINLEVEL      = 20
+EN_MAXLEVEL      = 21
+EN_MIXFRACTION   = 22
+EN_TANK_KBULK    = 23
+
+EN_DIAMETER      = 0      # /* Link parameters */
+EN_LENGTH        = 1
+EN_ROUGHNESS     = 2
+EN_MINORLOSS     = 3
+EN_INITSTATUS    = 4
+EN_INITSETTING   = 5
+EN_KBULK         = 6
+EN_KWALL         = 7
+EN_FLOW          = 8
+EN_VELOCITY      = 9
+EN_HEADLOSS      = 10
+EN_STATUS        = 11
+EN_SETTING       = 12
+EN_ENERGY        = 13
+
+EN_DURATION      = 0      # /* Time parameters */
+EN_HYDSTEP       = 1
+EN_QUALSTEP      = 2
+EN_PATTERNSTEP   = 3
+EN_PATTERNSTART  = 4
+EN_REPORTSTEP    = 5
+EN_REPORTSTART   = 6
+EN_RULESTEP      = 7
+EN_STATISTIC     = 8
+EN_PERIODS       = 9
+
+EN_NODECOUNT     = 0      # /* Component counts */
+EN_TANKCOUNT     = 1
+EN_LINKCOUNT     = 2
+EN_PATCOUNT      = 3
+EN_CURVECOUNT    = 4
+EN_CONTROLCOUNT  = 5
+
+EN_JUNCTION      = 0      # /* Node types */
+EN_RESERVOIR     = 1
+EN_TANK          = 2
+
+EN_CVPIPE        = 0      # /* Link types */
+EN_PIPE          = 1
+EN_PUMP          = 2
+EN_PRV           = 3
+EN_PSV           = 4
+EN_PBV           = 5
+EN_FCV           = 6
+EN_TCV           = 7
+EN_GPV           = 8
+
+EN_NONE          = 0      # /* Quality analysis types */
+EN_CHEM          = 1
+EN_AGE           = 2
+EN_TRACE         = 3
+
+EN_CONCEN        = 0      # /* Source quality types */
+EN_MASS          = 1
+EN_SETPOINT      = 2
+EN_FLOWPACED     = 3
+
+EN_CFS           = 0      # /* Flow units types */
+EN_GPM           = 1
+EN_MGD           = 2
+EN_IMGD          = 3
+EN_AFD           = 4
+EN_LPS           = 5
+EN_LPM           = 6
+EN_MLD           = 7
+EN_CMH           = 8
+EN_CMD           = 9
+
+EN_HW            = 0
+EN_DW            = 1
+EN_CM            = 2
+
+EN_TRIALS        = 0      # /* Misc. options */
+EN_ACCURACY      = 1
+EN_TOLERANCE     = 2
+EN_EMITEXPON     = 3
+EN_DEMANDMULT    = 4
+
+EN_LOWLEVEL      = 0      # /* Control types */
+EN_HILEVEL       = 1
+EN_TIMER         = 2
+EN_TIMEOFDAY     = 3
+
+EN_AVERAGE       = 1      # /* Time statistic types.    */
+EN_MINIMUM       = 2
+EN_MAXIMUM       = 3
+EN_RANGE         = 4
+
+EN_MIX1          = 0      # /* Tank mixing models */
+EN_MIX2          = 1
+EN_FIFO          = 2
+EN_LIFO          = 3
+
+EN_NOSAVE        = 0      # /* Save-results-to-file flag */
+EN_SAVE          = 1
+EN_INITFLOW      = 10     # /* Re-initialize flow flag   */
+
+
+
+FlowUnits= { EN_CFS :"cfs"   ,
+             EN_GPM :"gpm"   ,
+             EN_MGD :"a-f/d" ,
+             EN_IMGD:"mgd"   ,
+             EN_AFD :"Imgd"  ,
+             EN_LPS :"L/s"   ,
+             EN_LPM :"Lpm"   ,
+             EN_MLD :"m3/h"  ,
+             EN_CMH :"m3/d"  ,
+             EN_CMD :"ML/d"  }
+
+class ENtoolkitError(Exception):
+    def __init__(self, epanet2, ierr):
+      self.warning= ierr < 100
+      self.args= (ierr,)
+      self.message= epanet2.ENgeterror(ierr)
+      if self.message=='' and ierr!=0:
+         self.message='ENtoolkit Undocumented Error '+str(ierr)+': look at text.h in epanet sources'
+    def __str__(self):
+      return self.message